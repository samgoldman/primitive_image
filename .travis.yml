<<<<<<< HEAD
if: tag IS blank
  language: rust
  sudo: false

  GH_TOKEN: &GH_TOKEN
    secure: Nn53efN4SdwxHgpDWUDdX+sBWkZM0OOM99+a1NgFvPmqaI0TZs7CfPDl1D9jJIhFWk087A15/O69BNfOxfRKE4CDZJHIdj2MW64xKM04oFxXbY4lKsLy5DxnuwF9w7tRL/qSieqIn+uY0gVoKmku80c0xMMMdS93QmqQUJb4QgxJcX4ZDPI5q1JZbJ3JLST1nRncobmzwqG6qBrpY/DY+V+Xr4x+C+hNARoCQbqRfx4RsuN0Svn5QN8E+7MIp8vBM96R28aCtg1+YtvJQGYaBqaHTtr9bQcXsEq1I1RaIZsEXaCjF6MUTz2KrFd5Iv5Fh7epALVYKK4ZA90379enKUlL4IcUCqPh7BcJmfwNPSHkDItkeezr54oquDnv+oV0ku84kpCLIq9k4yL/70efWYtDOT9utp1bD9EDi49pnv4cWI6r/wUZoxBj4OL0b4Oy8t+1l1VI5j6ey/DsbtK27zEi+upHdXu17cwrZ7QQP9QevKFmQdHkSkMNjk3+1Y1VV1HVw0SMxysqft03NiGrXo1HW76/lsVWRNk/fU1obSABHqFm670mBo150zGYEotGCeMA5QNSb+othVeExkKkQw2VCRnDaByqyFcrFo4YliU2FeVG1oq/tfs5m1uSdIWQ+ZXuVaCkMoOnzhp5vWEOs9kPR9pQ34tPY3foUsDcVSg=

  DEPLOY_TO_GITHUB: &DEPLOY_TO_GITHUB
    before_deploy:
      - git config --local user.name "Sam Goldman"
      - git config --local user.email "sgoldman216@gmail.com"
      - name="primitive_image-$TRAVIS_TAG-$TARGET"
      - mkdir $name
      - cp target/$TARGET/release/primitive_image $name/
      - zip $name.zip $name
    deploy:
      provider: releases
      api_key: *GH_TOKEN
      file: primitive_image-$TRAVIS_TAG-$TARGET.tar.gz
      skip_cleanup: true
      on:
        branch: master

  jobs:
    include:

      - stage: Tests
        env: RUST_BACKTRACE=1
        rust: stable
        script:
          - cargo test --locked

      - stage: Build
        env: TARGET=x86_64-unknown-linux-gnu
        rust: stable
        before_script: rustup target add $TARGET
        script: cargo build --release --target $TARGET --locked
        <<: *DEPLOY_TO_GITHUB

      - stage: Build
        env: TARGET=x86_64-apple-darwin
        os: osx
        rust: stable
        script: cargo build --release --target $TARGET --locked
        install: true
        <<: *DEPLOY_TO_GITHUB

      - name: Build
        env: TARGET=x86_64-pc-windows-msvc
        os: windows
        rust: stable
        script: cargo build --release --target $TARGET --locked
        <<: *DEPLOY_TO_GITHUB

  notifications:
    email:
      on_success: never
=======
language: rust
sudo: false

GH_TOKEN: &GH_TOKEN
  secure: Nn53efN4SdwxHgpDWUDdX+sBWkZM0OOM99+a1NgFvPmqaI0TZs7CfPDl1D9jJIhFWk087A15/O69BNfOxfRKE4CDZJHIdj2MW64xKM04oFxXbY4lKsLy5DxnuwF9w7tRL/qSieqIn+uY0gVoKmku80c0xMMMdS93QmqQUJb4QgxJcX4ZDPI5q1JZbJ3JLST1nRncobmzwqG6qBrpY/DY+V+Xr4x+C+hNARoCQbqRfx4RsuN0Svn5QN8E+7MIp8vBM96R28aCtg1+YtvJQGYaBqaHTtr9bQcXsEq1I1RaIZsEXaCjF6MUTz2KrFd5Iv5Fh7epALVYKK4ZA90379enKUlL4IcUCqPh7BcJmfwNPSHkDItkeezr54oquDnv+oV0ku84kpCLIq9k4yL/70efWYtDOT9utp1bD9EDi49pnv4cWI6r/wUZoxBj4OL0b4Oy8t+1l1VI5j6ey/DsbtK27zEi+upHdXu17cwrZ7QQP9QevKFmQdHkSkMNjk3+1Y1VV1HVw0SMxysqft03NiGrXo1HW76/lsVWRNk/fU1obSABHqFm670mBo150zGYEotGCeMA5QNSb+othVeExkKkQw2VCRnDaByqyFcrFo4YliU2FeVG1oq/tfs5m1uSdIWQ+ZXuVaCkMoOnzhp5vWEOs9kPR9pQ34tPY3foUsDcVSg=

DEPLOY_TO_GITHUB: &DEPLOY_TO_GITHUB
  before_deploy:
    - git config --local user.name "Sam Goldman"
    - git config --local user.email "sgoldman216@gmail.com"
    - name="primitive_image-$TRAVIS_TAG-$TARGET"
    - mkdir $name
    - cp target/$TARGET/release/primitive_image $name/
    #- cp README.md LICENSE-MIT LICENSE-APACHE $name/
    - tar czvf $name.tar.gz $name
  deploy:
    provider: releases
    api_key: *GH_TOKEN
    file: primitive_image-$TRAVIS_TAG-$TARGET.tar.gz
    skip_cleanup: true
    on:
      branch: master

jobs:
  include:

    - stage: Tests
      env: RUST_BACKTRACE=1
      rust: stable
      script:
        - cargo test --locked

    - stage: Build
      env: TARGET=x86_64-unknown-linux-gnu
      rust: stable
      before_script: rustup target add $TARGET
      script: cargo build --release --target $TARGET --locked
      <<: *DEPLOY_TO_GITHUB

    - stage: Build
      env: TARGET=x86_64-apple-darwin
      os: osx
      rust: stable
      script: cargo build --release --target $TARGET --locked
      install: true
      <<: *DEPLOY_TO_GITHUB

    - name: Build
      env: TARGET=x86_64-pc-windows-msvc
      os: windows
      rust: stable
      script: cargo build --release --target $TARGET --locked
      <<: *DEPLOY_TO_GITHUB

notifications:
  email:
    on_success: never
>>>>>>> bf2e10e7
<|MERGE_RESOLUTION|>--- conflicted
+++ resolved
@@ -1,62 +1,3 @@
-<<<<<<< HEAD
-if: tag IS blank
-  language: rust
-  sudo: false
-
-  GH_TOKEN: &GH_TOKEN
-    secure: Nn53efN4SdwxHgpDWUDdX+sBWkZM0OOM99+a1NgFvPmqaI0TZs7CfPDl1D9jJIhFWk087A15/O69BNfOxfRKE4CDZJHIdj2MW64xKM04oFxXbY4lKsLy5DxnuwF9w7tRL/qSieqIn+uY0gVoKmku80c0xMMMdS93QmqQUJb4QgxJcX4ZDPI5q1JZbJ3JLST1nRncobmzwqG6qBrpY/DY+V+Xr4x+C+hNARoCQbqRfx4RsuN0Svn5QN8E+7MIp8vBM96R28aCtg1+YtvJQGYaBqaHTtr9bQcXsEq1I1RaIZsEXaCjF6MUTz2KrFd5Iv5Fh7epALVYKK4ZA90379enKUlL4IcUCqPh7BcJmfwNPSHkDItkeezr54oquDnv+oV0ku84kpCLIq9k4yL/70efWYtDOT9utp1bD9EDi49pnv4cWI6r/wUZoxBj4OL0b4Oy8t+1l1VI5j6ey/DsbtK27zEi+upHdXu17cwrZ7QQP9QevKFmQdHkSkMNjk3+1Y1VV1HVw0SMxysqft03NiGrXo1HW76/lsVWRNk/fU1obSABHqFm670mBo150zGYEotGCeMA5QNSb+othVeExkKkQw2VCRnDaByqyFcrFo4YliU2FeVG1oq/tfs5m1uSdIWQ+ZXuVaCkMoOnzhp5vWEOs9kPR9pQ34tPY3foUsDcVSg=
-
-  DEPLOY_TO_GITHUB: &DEPLOY_TO_GITHUB
-    before_deploy:
-      - git config --local user.name "Sam Goldman"
-      - git config --local user.email "sgoldman216@gmail.com"
-      - name="primitive_image-$TRAVIS_TAG-$TARGET"
-      - mkdir $name
-      - cp target/$TARGET/release/primitive_image $name/
-      - zip $name.zip $name
-    deploy:
-      provider: releases
-      api_key: *GH_TOKEN
-      file: primitive_image-$TRAVIS_TAG-$TARGET.tar.gz
-      skip_cleanup: true
-      on:
-        branch: master
-
-  jobs:
-    include:
-
-      - stage: Tests
-        env: RUST_BACKTRACE=1
-        rust: stable
-        script:
-          - cargo test --locked
-
-      - stage: Build
-        env: TARGET=x86_64-unknown-linux-gnu
-        rust: stable
-        before_script: rustup target add $TARGET
-        script: cargo build --release --target $TARGET --locked
-        <<: *DEPLOY_TO_GITHUB
-
-      - stage: Build
-        env: TARGET=x86_64-apple-darwin
-        os: osx
-        rust: stable
-        script: cargo build --release --target $TARGET --locked
-        install: true
-        <<: *DEPLOY_TO_GITHUB
-
-      - name: Build
-        env: TARGET=x86_64-pc-windows-msvc
-        os: windows
-        rust: stable
-        script: cargo build --release --target $TARGET --locked
-        <<: *DEPLOY_TO_GITHUB
-
-  notifications:
-    email:
-      on_success: never
-=======
 language: rust
 sudo: false
 
@@ -79,6 +20,21 @@
     skip_cleanup: true
     on:
       branch: master
+  DEPLOY_TO_GITHUB: &DEPLOY_TO_GITHUB
+    before_deploy:
+      - git config --local user.name "Sam Goldman"
+      - git config --local user.email "sgoldman216@gmail.com"
+      - name="primitive_image-$TRAVIS_TAG-$TARGET"
+      - mkdir $name
+      - cp target/$TARGET/release/primitive_image $name/
+      - zip $name.zip $name
+    deploy:
+      provider: releases
+      api_key: *GH_TOKEN
+      file: primitive_image-$TRAVIS_TAG-$TARGET.tar.gz
+      skip_cleanup: true
+      on:
+        branch: master
 
 jobs:
   include:
@@ -113,5 +69,4 @@
 
 notifications:
   email:
-    on_success: never
->>>>>>> bf2e10e7
+    on_success: never